" ============================================================================
" File:        vitality.vim
" Description: Make Vim play nicely with iTerm2 and tmux.
" Maintainer:  Steve Losh <steve@stevelosh.com>
" License:     MIT/X11
" ============================================================================

" Init {{{

if has('gui_running')
    finish
endif

if !exists('g:vitality_debug') && (exists('loaded_vitality') || &cp)
    finish
endif

let loaded_vitality = 1

if !exists('g:vitality_fix_cursor') " {{{
    let g:vitality_fix_cursor = 1
endif " }}}
if !exists('g:vitality_fix_focus') " {{{
    let g:vitality_fix_focus = 1
endif " }}}

" iTerm2 cursor types:
"
" Block = 0
" Bar = 1
" Underline = 2
if !exists('g:vitality_normal_cursor') " {{{
    let g:vitality_normal_cursor = 0
endif " }}}
if !exists('g:vitality_insert_cursor') " {{{
    let g:vitality_insert_cursor = 1
endif " }}}

if exists('g:vitality_always_assume_iterm') " {{{
    let s:inside_iterm = 1
else
    let s:inside_iterm = exists('$ITERM_PROFILE')
endif " }}}

let s:inside_tmux = exists('$TMUX')

" }}}

function! s:WrapForTmux(s) " {{{
    " To escape a sequence through tmux:
    "
    " * Wrap it in these sequences.
    " * Any <Esc> characters inside it must be doubled.
    let tmux_start = "\<Esc>Ptmux;"
    let tmux_end   = "\<Esc>\\"

    return tmux_start . substitute(a:s, "\<Esc>", "\<Esc>\<Esc>", 'g') . tmux_end
endfunction " }}}

function! s:Vitality() " {{{
    " Escape sequences {{{

    " iTerm2 allows you to turn "focus reporting" on and off with these
    " sequences.
    "
    " When reporting is on, iTerm2 will send <Esc>[O when the window loses focus
    " and <Esc>[I when it gains focus.
    "
    " TODO: Look into how this works with iTerm tabs.  Seems a bit wonky.
    let enable_focus_reporting  = "\<Esc>[?1004h"
    let disable_focus_reporting = "\<Esc>[?1004l"

    " These sequences save/restore the screen.
    " They should NOT be wrapped in tmux escape sequences for some reason!
    let save_screen    = "\<Esc>[?1049h"
    let restore_screen = "\<Esc>[?1049l"

    " These sequences tell iTerm2 to change the cursor shape.
    let cursor_to_normal = "\<Esc>]50;CursorShape=" . g:vitality_normal_cursor . "\x7"
    let cursor_to_insert = "\<Esc>]50;CursorShape=" . g:vitality_insert_cursor . "\x7"

    if s:inside_tmux
        " Some escape sequences (but not all, lol) need to be properly escaped
        " to get them through tmux without being eaten.

        let enable_focus_reporting = s:WrapForTmux(enable_focus_reporting) . enable_focus_reporting
        let disable_focus_reporting = disable_focus_reporting

        let cursor_to_normal = s:WrapForTmux(cursor_to_normal)
        let cursor_to_insert = s:WrapForTmux(cursor_to_insert)
    endif

    " }}}
    " Startup/shutdown escapes {{{

    " When starting Vim, enable focus reporting and save the screen.
    " When exiting Vim, disable focus reporting and save the screen.
    "
    " The "focus/save" and "nofocus/restore" each have to be in this order.
    " Trust me, you don't want to go down this rabbit hole.  Just keep them in
    " this order and no one gets hurt.
    if g:vitality_fix_focus
<<<<<<< HEAD
        let &t_ti = cursor_to_normal . enable_focus_reporting . save_screen
        let &t_te = disable_focus_reporting . restore_screen
=======
        let &t_ti = cursor_to_block . enable_focus_reporting . save_screen . &t_ti
        let &t_te = disable_focus_reporting . restore_screen . &t_te
>>>>>>> 807c5408
    endif

    " }}}
    " Insert enter/leave escapes {{{

    if g:vitality_fix_cursor
<<<<<<< HEAD
        " When entering insert mode, change the cursor to the insert cursor.
        let &t_SI = cursor_to_insert

        " When exiting insert mode, change it back to normal.
        let &t_EI = cursor_to_normal
=======
        " When entering insert mode, change the cursor to a bar.
        let &t_SI = cursor_to_bar . &t_SI

        " When exiting insert mode, change it back to a block.
        let &t_EI = cursor_to_block . &t_EI
>>>>>>> 807c5408
    endif

    " }}}
    " Focus reporting keys/mappings {{{
    if g:vitality_fix_focus
        " Map some of Vim's unused keycodes to the sequences iTerm2 is going to send
        " on focus lost/gained.
        "
        " If you're already using f24 or f25, change them to something else.  Vim
        " supports up to f37.
        "
        " Doing things this way is nicer than just mapping the raw sequences
        " directly, because Vim won't hang after a bare <Esc> waiting for the rest
        " of the mapping.
        execute "set <f24>=\<Esc>[O"
        execute "set <f25>=\<Esc>[I"

        " Handle the focus gained/lost signals in each mode separately.
        "
        " The goal is to fire the autocmd and restore the state as cleanly as
        " possible.  This is easy for some modes and hard/impossible for others.

        nnoremap <silent> <f24> :silent doautocmd FocusLost %<cr>
        nnoremap <silent> <f25> :doautocmd FocusGained %<cr>

        onoremap <silent> <f24> <esc>:silent doautocmd FocusLost %<cr>
        onoremap <silent> <f25> <esc>:silent doautocmd FocusGained %<cr>

        vnoremap <silent> <f24> <esc>:silent doautocmd FocusLost %<cr>gv
        vnoremap <silent> <f25> <esc>:silent doautocmd FocusGained %<cr>gv

        inoremap <silent> <f24> <c-o>:silent doautocmd FocusLost %<cr>
        inoremap <silent> <f25> <c-o>:silent doautocmd FocusGained %<cr>

        cnoremap <silent> <f24> <c-\>e<SID>DoCmdFocusLost()<cr>
        cnoremap <silent> <f25> <c-\>e<SID>DoCmdFocusGained()<cr>
    endif

    " }}}
endfunction " }}}

function s:DoCmdFocusLost()
    let cmd = getcmdline()
    let pos = getcmdpos()

    silent doautocmd FocusLost %

    call setcmdpos(pos)
    return cmd
endfunction

function s:DoCmdFocusGained()
    let cmd = getcmdline()
    let pos = getcmdpos()

    silent doautocmd FocusGained %

    call setcmdpos(pos)
    return cmd
endfunction

if s:inside_iterm
    call s:Vitality()
endif<|MERGE_RESOLUTION|>--- conflicted
+++ resolved
@@ -100,32 +100,19 @@
     " Trust me, you don't want to go down this rabbit hole.  Just keep them in
     " this order and no one gets hurt.
     if g:vitality_fix_focus
-<<<<<<< HEAD
-        let &t_ti = cursor_to_normal . enable_focus_reporting . save_screen
+        let &t_ti = cursor_to_normal . enable_focus_reporting . save_screen . &t_ti
         let &t_te = disable_focus_reporting . restore_screen
-=======
-        let &t_ti = cursor_to_block . enable_focus_reporting . save_screen . &t_ti
-        let &t_te = disable_focus_reporting . restore_screen . &t_te
->>>>>>> 807c5408
     endif
 
     " }}}
     " Insert enter/leave escapes {{{
 
     if g:vitality_fix_cursor
-<<<<<<< HEAD
         " When entering insert mode, change the cursor to the insert cursor.
-        let &t_SI = cursor_to_insert
+        let &t_SI = cursor_to_insert . &t_SI
 
         " When exiting insert mode, change it back to normal.
-        let &t_EI = cursor_to_normal
-=======
-        " When entering insert mode, change the cursor to a bar.
-        let &t_SI = cursor_to_bar . &t_SI
-
-        " When exiting insert mode, change it back to a block.
-        let &t_EI = cursor_to_block . &t_EI
->>>>>>> 807c5408
+        let &t_EI = cursor_to_normal . &t_EI
     endif
 
     " }}}
